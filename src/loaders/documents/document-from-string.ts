--- conflicted
+++ resolved
@@ -1,9 +1,5 @@
 import { DocumentLoader, DocumentFile } from './document-loader';
-<<<<<<< HEAD
 import isValidPath from 'is-valid-path';
-=======
-import * as isValidPath from 'is-valid-path';
->>>>>>> 668ca1db
 import { parse } from 'graphql';
 
 export class DocumentFromString implements DocumentLoader {
