<<<<<<< HEAD
import { SchemaDirectiveVisitor, DirectiveResolverFn } from '@kamilkisiela/graphql-tools';
import { GraphQLField, defaultFieldResolver } from 'graphql';
=======
import { DirectiveResolverFn, SchemaDirectiveVisitor } from '@kamilkisiela/graphql-tools';
import { GraphQLField } from 'graphql/type/definition';
import { defaultFieldResolver } from 'graphql/execution/execute';
>>>>>>> aec8f16b

export function getSchemaDirectiveFromDirectiveResolver<TSource, TContext, TArgs>(directiveResolver: DirectiveResolverFn<TSource, TContext>) {
  const { SchemaDirectiveVisitor: Clazz }: { SchemaDirectiveVisitor: typeof SchemaDirectiveVisitor } = eval(`require('graphql-tools')`);
  return class extends Clazz {
    public visitFieldDefinition(field: GraphQLField<TSource, TContext, TArgs>) {
      const resolver = directiveResolver;
      const originalResolver = field.resolve || defaultFieldResolver;
      const directiveArgs = this.args;
      field.resolve = (...args: any[]) => {
        const [source, /* original args */, context, info] = args;
        return resolver(
          async () => originalResolver.apply(field, args),
          source,
          directiveArgs,
          context,
          info,
        );
      };
    }
  } as typeof SchemaDirectiveVisitor;
}<|MERGE_RESOLUTION|>--- conflicted
+++ resolved
@@ -1,14 +1,9 @@
-<<<<<<< HEAD
-import { SchemaDirectiveVisitor, DirectiveResolverFn } from '@kamilkisiela/graphql-tools';
-import { GraphQLField, defaultFieldResolver } from 'graphql';
-=======
 import { DirectiveResolverFn, SchemaDirectiveVisitor } from '@kamilkisiela/graphql-tools';
 import { GraphQLField } from 'graphql/type/definition';
-import { defaultFieldResolver } from 'graphql/execution/execute';
->>>>>>> aec8f16b
 
 export function getSchemaDirectiveFromDirectiveResolver<TSource, TContext, TArgs>(directiveResolver: DirectiveResolverFn<TSource, TContext>) {
   const { SchemaDirectiveVisitor: Clazz }: { SchemaDirectiveVisitor: typeof SchemaDirectiveVisitor } = eval(`require('graphql-tools')`);
+  const { defaultFieldResolver } = eval(`require('graphql/execution/execute')`);
   return class extends Clazz {
     public visitFieldDefinition(field: GraphQLField<TSource, TContext, TArgs>) {
       const resolver = directiveResolver;
