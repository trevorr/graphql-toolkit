import { Config } from './merge-typedefs';
import { extractType, isWrappingTypeNode, isListTypeNode, isNonNullTypeNode, printTypeNode } from './utils';
import { mergeDirectives } from './directives';
import { isNotEqual } from '../../utils/helpers';
<<<<<<< HEAD
import { FieldDefinitionNode, InputValueDefinitionNode, NameNode, TypeNode } from 'graphql/language/ast';
=======
import { mergeArguments } from './arguments';
>>>>>>> bb497e49

function fieldAlreadyExists(fieldsArr: ReadonlyArray<any>, otherField: any): boolean {
  const result: FieldDefinitionNode | null = fieldsArr.find(field => field.name.value === otherField.name.value);

  if (result) {
    const t1 = extractType(result.type);
    const t2 = extractType(otherField.type);

    if (t1.name.value !== t2.name.value) {
      throw new Error(`Field "${otherField.name.value}" already defined with a different type. Declared as "${t1.name.value}", but you tried to override with "${t2.name.value}"`);
    }
  }

  return !!result;
}

export function mergeFields<T extends FieldDefinitionNode | InputValueDefinitionNode>(type: { name: NameNode }, f1: ReadonlyArray<T>, f2: ReadonlyArray<T>, config?: Config): T[] {
  const result: T[] = [...f2];

  for (const field of f1) {
    if (fieldAlreadyExists(result, field)) {
      const existing: any = result.find((f: any) => f.name.value === (field as any).name.value);

      if (config && config.throwOnConflict) {
        preventConflicts(type, existing, field, false);
      } else {
        preventConflicts(type, existing, field, true);
      }

      if (isNonNullTypeNode(field.type) && !isNonNullTypeNode(existing.type)) {
        existing.type = field.type;
      }

      existing['arguments'] = mergeArguments(field['arguments'], existing['arguments']);
      existing['directives'] = mergeDirectives(field['directives'], existing['directives'], config);
    } else {
      result.push(field);
    }
  }

  if (config && config.exclusions) {
    return result.filter(field => !config.exclusions.includes(`${type.name.value}.${field.name.value}`));
  }
  return result;
}

function preventConflicts(type: { name: NameNode }, a: FieldDefinitionNode | InputValueDefinitionNode, b: FieldDefinitionNode | InputValueDefinitionNode, ignoreNullability: boolean = false) {
  const aType = printTypeNode(a.type);
  const bType = printTypeNode(b.type);

  if (isNotEqual(aType, bType)) {
    if (safeChangeForFieldType(a.type, b.type, ignoreNullability) === false) {
      throw new Error(`Field '${type.name.value}.${a.name.value}' changed type from '${aType}' to '${bType}'`);
    }
  }
}

function safeChangeForFieldType(oldType: TypeNode, newType: TypeNode, ignoreNullability: boolean = false): boolean {
  // both are named
  if (!isWrappingTypeNode(oldType) && !isWrappingTypeNode(newType)) {
    return oldType.toString() === newType.toString();
  }

  // new is non-null
  if (isNonNullTypeNode(newType)) {
    // I don't think it's a breaking change but `merge-graphql-schemas` needs it...
    if (!isNonNullTypeNode(oldType) && !ignoreNullability) {
      return false;
    }

    const ofType = isNonNullTypeNode(oldType) ? oldType.type : oldType;

    return safeChangeForFieldType(ofType, newType.type);
  }

  // old is non-null
  if (isNonNullTypeNode(oldType)) {
    return safeChangeForFieldType(newType, oldType, ignoreNullability);
  }

  // old is list
  if (isListTypeNode(oldType)) {
    return (isListTypeNode(newType) && safeChangeForFieldType(oldType.type, newType.type)) || (isNonNullTypeNode(newType) && safeChangeForFieldType(oldType, newType.type));
  }

  return false;
}<|MERGE_RESOLUTION|>--- conflicted
+++ resolved
@@ -2,11 +2,7 @@
 import { extractType, isWrappingTypeNode, isListTypeNode, isNonNullTypeNode, printTypeNode } from './utils';
 import { mergeDirectives } from './directives';
 import { isNotEqual } from '../../utils/helpers';
-<<<<<<< HEAD
-import { FieldDefinitionNode, InputValueDefinitionNode, NameNode, TypeNode } from 'graphql/language/ast';
-=======
 import { mergeArguments } from './arguments';
->>>>>>> bb497e49
 
 function fieldAlreadyExists(fieldsArr: ReadonlyArray<any>, otherField: any): boolean {
   const result: FieldDefinitionNode | null = fieldsArr.find(field => field.name.value === otherField.name.value);
