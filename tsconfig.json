--- conflicted
+++ resolved
@@ -1,12 +1,7 @@
 {
   "compilerOptions": {
-    "importHelpers": true,
     "experimentalDecorators": true,
-<<<<<<< HEAD
     "module": "esnext",
-=======
-    "module": "commonjs",
->>>>>>> 668ca1db
     "target": "es2018",
     "lib": ["es6", "esnext", "es2015", "es2017.object"],
     "suppressImplicitAnyIndexErrors": true,
