{
  "name": "graphql-toolkit",
  "version": "0.2.5",
  "description": "A set of utils for faster development of GraphQL tools",
  "repository": "git@github.com:dotansimha/graphql-toolkit.git",
  "author": "Dotan Simha <dotansimha@gmail.com>",
  "license": "MIT",
  "scripts": {
<<<<<<< HEAD
    "clean": "rm -rf dist",
    "prebuild": "yarn clean",
    "build": "tsc",
=======
    "build": "tsc && tsc -p tsconfig.es2015.json",
>>>>>>> 668ca1db
    "test": "jest",
    "prepare-release": "yarn build && yarn test",
    "release": "yarn prepare-release && npm publish",
    "ci:release:canary": "yarn prepare-release && node bump.js && npm publish --tag alpha"
  },
<<<<<<< HEAD
  "main": "cjs/index.js",
  "module": "dist/index.js",
=======
  "main": "dist/index.js",
  "module": "dist/es2015/index.js",
>>>>>>> 668ca1db
  "typings": "dist/index.d.ts",
  "typescript": {
    "definition": "dist/index.d.ts"
  },
  "peerDependencies": {
    "graphql": "^0.8.0 || ^0.9.0 || ^0.10.0 || ^0.11.0 || ^0.12.0 || ^0.13.0 || ^14.0.0",
    "graphql-tools": "4.0.4"
  },
  "devDependencies": {
    "@types/aggregate-error": "1.0.0",
    "@types/deepmerge": "2.2.0",
    "@types/glob": "7.1.1",
    "@types/graphql": "14.0.7",
    "@types/is-glob": "4.0.0",
    "@types/jest": "24.0.11",
    "@types/lodash": "4.14.123",
    "@types/node": "10.12.30",
    "@types/request": "2.48.1",
    "@types/valid-url": "1.0.2",
    "graphql": "14.1.1",
    "graphql-tag": "2.10.1",
    "graphql-tools": "4.0.4",
    "jest": "24.4.0",
    "semver": "5.6.0",
    "ts-jest": "24.0.0",
    "typescript": "3.3.3333"
  },
  "dependencies": {
    "aggregate-error": "2.2.0",
    "deepmerge": "3.2.0",
    "esm": "^3.2.16",
    "glob": "7.1.3",
    "graphql-import": "0.7.1",
    "graphql-tag-pluck": "0.7.0",
    "is-glob": "4.0.0",
    "is-valid-path": "0.1.1",
    "lodash": "4.17.11",
    "request": "2.88.0",
    "tslib": "^1.9.3",
    "valid-url": "1.0.9"
  }
}<|MERGE_RESOLUTION|>--- conflicted
+++ resolved
@@ -6,25 +6,16 @@
   "author": "Dotan Simha <dotansimha@gmail.com>",
   "license": "MIT",
   "scripts": {
-<<<<<<< HEAD
     "clean": "rm -rf dist",
     "prebuild": "yarn clean",
     "build": "tsc",
-=======
-    "build": "tsc && tsc -p tsconfig.es2015.json",
->>>>>>> 668ca1db
     "test": "jest",
     "prepare-release": "yarn build && yarn test",
     "release": "yarn prepare-release && npm publish",
     "ci:release:canary": "yarn prepare-release && node bump.js && npm publish --tag alpha"
   },
-<<<<<<< HEAD
   "main": "cjs/index.js",
   "module": "dist/index.js",
-=======
-  "main": "dist/index.js",
-  "module": "dist/es2015/index.js",
->>>>>>> 668ca1db
   "typings": "dist/index.d.ts",
   "typescript": {
     "definition": "dist/index.d.ts"
